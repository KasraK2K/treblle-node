# Treblle for Node

[![Latest Version](https://img.shields.io/npm/v/treblle)](https://img.shields.io/npm/v/treblle)
[![Total Downloads](https://img.shields.io/npm/dt/treblle)](https://img.shields.io/npm/dt/treblle)
[![MIT Licence](https://img.shields.io/npm/l/treblle)](LICENSE.md)

Treblle makes it super easy to understand what’s going on with your APIs and the apps that use them. Just by adding Treblle to your API out of the box you get:
* Real-time API monitoring and logging
* Auto-generated API docs with OAS support
* API analytics
* Quality scoring
* One-click testing
* API managment on the go
* and more...

## Requirements
* nodejs

## Dependencies
* [`express`](https://www.npmjs.com/package/express)
* [`node-fetch`](https://www.npmjs.com/package/node-fetch)

## Installation
You can install Treblle for Node via [NPM](https://www.npmjs.com/). Simply run the following command:
```bash
$ npm install treblle
```
Don't forget to load the required JS modules in your app.js like so:

```js
const express = require("express");
const { useTreblle } = require("treblle");
```

## Getting started
Next, create a FREE account on <https://treblle.com> to get an API key and Project ID. After you have those simply initialize Treblle in your **app.js** file like so:

```js
const app = express();
app.use(express.json());

useTreblle(app, {
  apiKey: "_YOUR_API_KEY_",
  projectId: "_YOUR_PROJECT_ID_",
});
```
That's it. Your API requests and responses are now being sent to your Treblle project. Just by adding that line of code you get features like: auto-documentation, real-time request/response monitoring, error tracking and so much more.

<<<<<<< HEAD
### Running Treblle only in production
If you want to run Treblle only in production, you can rely on the environment variables, or use a similar approach via config.

```js
const app = express();
app.use(express.json());

if (process.env.NODE_ENV === "production") {
  useTreblle(app, {
    apiKey: "_YOUR_API_KEY_",
    projectId: "_YOUR_PROJECT_ID_",
  });
}
=======
### Need to hide additional fields?

If you want to expand the list of fields you want to hide, you can pass property names you want to hide by using the `additionalFieldsToMask` setting like in the example below.

```js
useTreblle(app, {
    apiKey: "_YOUR_API_KEY_",
    projectId: "_YOUR_PROJECT_ID_",
    additionalFieldsToMask: ["secretField", "highlySensitiveField"]
  });
>>>>>>> 4e530528
```

## Support
If you have problems of any kind feel free to reach out via <https://treblle.com> or email vedran@treblle.com and we'll do our best to help you out.

## License
Copyright 2021, Treblle Limited. Licensed under the MIT license:
http://www.opensource.org/licenses/mit-license.php<|MERGE_RESOLUTION|>--- conflicted
+++ resolved
@@ -46,7 +46,7 @@
 ```
 That's it. Your API requests and responses are now being sent to your Treblle project. Just by adding that line of code you get features like: auto-documentation, real-time request/response monitoring, error tracking and so much more.
 
-<<<<<<< HEAD
+
 ### Running Treblle only in production
 If you want to run Treblle only in production, you can rely on the environment variables, or use a similar approach via config.
 
@@ -60,9 +60,9 @@
     projectId: "_YOUR_PROJECT_ID_",
   });
 }
-=======
+```
+
 ### Need to hide additional fields?
-
 If you want to expand the list of fields you want to hide, you can pass property names you want to hide by using the `additionalFieldsToMask` setting like in the example below.
 
 ```js
@@ -71,7 +71,6 @@
     projectId: "_YOUR_PROJECT_ID_",
     additionalFieldsToMask: ["secretField", "highlySensitiveField"]
   });
->>>>>>> 4e530528
 ```
 
 ## Support
